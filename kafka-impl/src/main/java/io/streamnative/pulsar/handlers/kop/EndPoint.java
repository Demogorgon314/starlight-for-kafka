--- conflicted
+++ resolved
@@ -32,11 +32,7 @@
 @Slf4j
 public class EndPoint {
 
-<<<<<<< HEAD
-    private static final String END_POINT_SEPARATOR = ",";
-=======
     public static final String END_POINT_SEPARATOR = ",";
->>>>>>> 01698e52
     private static final String PROTOCOL_MAP_SEPARATOR = ",";
     private static final String PROTOCOL_SEPARATOR = ":";
     private static final String REGEX = "^(.*)://\\[?([0-9a-zA-Z\\-%._:]*)\\]?:(-?[0-9]+)";
@@ -72,21 +68,6 @@
             }
         }
 
-<<<<<<< HEAD
-        this.listenerName = matcher.group(1);
-        if (protocolMap == null || protocolMap.isEmpty()) {
-            multiListener = false;
-            this.securityProtocol = SecurityProtocol.forName(matcher.group(1));
-        } else {
-            multiListener = true;
-            this.securityProtocol = protocolMap.get(this.listenerName);
-            if (this.securityProtocol == null) {
-                throw new IllegalStateException(this.listenerName + " is not set in kafkaProtocolMap");
-            }
-        }
-
-=======
->>>>>>> 01698e52
         final String originalHostname = matcher.group(2);
         if (originalHostname.isEmpty()) {
             try {
@@ -167,8 +148,6 @@
         }
         return protocolMap;
     }
-<<<<<<< HEAD
-=======
 
     public static Matcher matcherListener(String listener, String errorMessage) {
         final Matcher matcher = PATTERN.matcher(listener);
@@ -177,5 +156,4 @@
         return matcher;
     }
 
->>>>>>> 01698e52
 }