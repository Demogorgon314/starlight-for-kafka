/**
 * Licensed under the Apache License, Version 2.0 (the "License");
 * you may not use this file except in compliance with the License.
 * You may obtain a copy of the License at
 *
 *     http://www.apache.org/licenses/LICENSE-2.0
 *
 * Unless required by applicable law or agreed to in writing, software
 * distributed under the License is distributed on an "AS IS" BASIS,
 * WITHOUT WARRANTIES OR CONDITIONS OF ANY KIND, either express or implied.
 * See the License for the specific language governing permissions and
 * limitations under the License.
 */
package io.streamnative.pulsar.handlers.kop;

import static com.google.common.base.Preconditions.checkState;
import static io.streamnative.pulsar.handlers.kop.KopServerStats.SERVER_SCOPE;
import static io.streamnative.pulsar.handlers.kop.utils.TopicNameUtils.getKafkaTopicNameFromPulsarTopicname;
import static org.apache.pulsar.common.naming.TopicName.PARTITIONED_TOPIC_SUFFIX;

import com.google.common.annotations.VisibleForTesting;
import com.google.common.collect.ImmutableMap;
import io.netty.channel.ChannelInitializer;
import io.netty.channel.socket.SocketChannel;
import io.streamnative.pulsar.handlers.kop.coordinator.group.GroupConfig;
import io.streamnative.pulsar.handlers.kop.coordinator.group.GroupCoordinator;
import io.streamnative.pulsar.handlers.kop.coordinator.group.OffsetConfig;
import io.streamnative.pulsar.handlers.kop.coordinator.transaction.TransactionConfig;
import io.streamnative.pulsar.handlers.kop.coordinator.transaction.TransactionCoordinator;
import io.streamnative.pulsar.handlers.kop.schemaregistry.SchemaRegistryChannelInitializer;
import io.streamnative.pulsar.handlers.kop.stats.PrometheusMetricsProvider;
import io.streamnative.pulsar.handlers.kop.stats.StatsLogger;
import io.streamnative.pulsar.handlers.kop.utils.ConfigurationUtils;
import io.streamnative.pulsar.handlers.kop.utils.KopTopic;
import io.streamnative.pulsar.handlers.kop.utils.MetadataUtils;
import io.streamnative.pulsar.handlers.kop.utils.ZooKeeperUtils;
import io.streamnative.pulsar.handlers.kop.utils.timer.SystemTimer;
import java.net.InetSocketAddress;
import java.util.ArrayList;
import java.util.HashMap;
import java.util.List;
import java.util.Map;
import java.util.Optional;
import java.util.concurrent.CompletableFuture;
import java.util.concurrent.ConcurrentHashMap;
import java.util.concurrent.TimeUnit;
import java.util.stream.Collectors;
import lombok.AllArgsConstructor;
import lombok.Getter;
import lombok.NonNull;
import lombok.extern.slf4j.Slf4j;
import org.apache.commons.configuration.Configuration;
import org.apache.commons.configuration.PropertiesConfiguration;
import org.apache.kafka.common.internals.Topic;
import org.apache.kafka.common.record.CompressionType;
import org.apache.kafka.common.utils.Time;
import org.apache.pulsar.broker.PulsarServerException;
import org.apache.pulsar.broker.PulsarService;
import org.apache.pulsar.broker.ServiceConfiguration;
import org.apache.pulsar.broker.namespace.NamespaceBundleOwnershipListener;
import org.apache.pulsar.broker.protocol.ProtocolHandler;
import org.apache.pulsar.broker.service.BrokerService;
import org.apache.pulsar.client.admin.Lookup;
import org.apache.pulsar.client.admin.PulsarAdmin;
import org.apache.pulsar.client.admin.PulsarAdminException;
import org.apache.pulsar.common.naming.NamespaceBundle;
import org.apache.pulsar.common.naming.NamespaceName;
import org.apache.pulsar.common.naming.TopicName;
import org.apache.pulsar.common.policies.data.ClusterData;
import org.apache.pulsar.common.util.FutureUtil;
import org.apache.pulsar.metadata.api.MetadataCache;
import org.apache.pulsar.policies.data.loadbalancer.LocalBrokerData;

/**
 * Kafka Protocol Handler load and run by Pulsar Service.
 */
@Slf4j
public class KafkaProtocolHandler implements ProtocolHandler, TenantContextManager {

    public static final String PROTOCOL_NAME = "kafka";
    public static final String TLS_HANDLER = "tls";
    private static final Map<PulsarService, LookupClient> LOOKUP_CLIENT_MAP = new ConcurrentHashMap<>();

    private StatsLogger rootStatsLogger;
    private StatsLogger scopeStatsLogger;
    private PrometheusMetricsProvider statsProvider;
    private KopBrokerLookupManager kopBrokerLookupManager;
    private AdminManager adminManager = null;
    private MetadataCache<LocalBrokerData> localBrokerDataCache;

    @Getter
    @VisibleForTesting
    protected SystemTopicClient offsetTopicClient;

    @Getter
    private KafkaServiceConfiguration kafkaConfig;
    @Getter
    private BrokerService brokerService;

    @Getter
    private KopEventManager kopEventManager;

    private SchemaRegistryManager schemaRegistryManager;

    private final Map<String, GroupCoordinator> groupCoordinatorsByTenant = new ConcurrentHashMap<>();
    private final Map<String, TransactionCoordinator> transactionCoordinatorByTenant = new ConcurrentHashMap<>();

    @Override
    public GroupCoordinator getGroupCoordinator(String tenant) {
        return groupCoordinatorsByTenant.computeIfAbsent(tenant, this::createAndBootGroupCoordinator);
    }

    @VisibleForTesting
    public Map<String, GroupCoordinator> getGroupCoordinators() {
        return groupCoordinatorsByTenant;
    }

    @Override
    public TransactionCoordinator getTransactionCoordinator(String tenant) {
        return transactionCoordinatorByTenant.computeIfAbsent(tenant, this::createAndBootTransactionCoordinator);
    }

    /**
     * Listener for invalidating the global Broker ownership cache.
     */
    @AllArgsConstructor
    public static class CacheInvalidator implements NamespaceBundleOwnershipListener {
        final BrokerService service;

        @Override
        public boolean test(NamespaceBundle namespaceBundle) {
            // we are interested in every topic,
            // because we do not know which topics are served by KOP
            return true;
        }

        private void invalidateBundleCache(NamespaceBundle bundle) {
            log.info("invalidateBundleCache for {}", bundle);
            service.pulsar().getNamespaceService().getOwnedTopicListForNamespaceBundle(bundle)
                    .whenComplete((topics, ex) -> {
                        if (ex == null) {
                            for (String topic : topics) {
                                TopicName name = TopicName.get(topic);

                                log.info("invalidateBundleCache for topic {}", topic);
                                KopBrokerLookupManager.removeTopicManagerCache(topic);
                                KafkaTopicManager.deReference(topic);

                                // For non-partitioned topic.
                                if (!name.isPartitioned()) {
                                    String partitionedZeroTopicName = name.getPartition(0).toString();
                                    KafkaTopicManager.deReference(partitionedZeroTopicName);
                                    KopBrokerLookupManager.removeTopicManagerCache(partitionedZeroTopicName);
                                }
                            }
                        } else {
                            log.error("Failed to get owned topic list for "
                                            + "CacheInvalidator when triggering bundle ownership change {}.",
                                    bundle, ex);
                        }
                    }
                    );
        }
        @Override
        public void onLoad(NamespaceBundle bundle) {
            invalidateBundleCache(bundle);
        }
        @Override
        public void unLoad(NamespaceBundle bundle) {
            invalidateBundleCache(bundle);
        }
    }

    /**
     * Listener for the changing of topic that stores offsets of consumer group.
     */
    public static class OffsetAndTopicListener implements NamespaceBundleOwnershipListener {

        final BrokerService service;
        final NamespaceName kafkaMetaNs;
        final NamespaceName kafkaTopicNs;
        final GroupCoordinator groupCoordinator;
        final String brokerUrl;

        public OffsetAndTopicListener(BrokerService service,
                                   String tenant,
                                   KafkaServiceConfiguration kafkaConfig,
                                   GroupCoordinator groupCoordinator) {
            this.service = service;
            this.kafkaMetaNs = NamespaceName
                .get(tenant, kafkaConfig.getKafkaMetadataNamespace());
            this.groupCoordinator = groupCoordinator;
            this.kafkaTopicNs = NamespaceName
                    .get(tenant, kafkaConfig.getKafkaNamespace());
            this.brokerUrl = service.pulsar().getBrokerServiceUrl();
        }

        @Override
        public void onLoad(NamespaceBundle bundle) {
            if (log.isDebugEnabled()) {
                log.debug("[{}] onLoad bundle: {}", brokerUrl, bundle);
            }
            // 1. get new partitions owned by this pulsar service.
            // 2. load partitions by GroupCoordinator.handleGroupImmigration.
            service.pulsar().getNamespaceService().getOwnedTopicListForNamespaceBundle(bundle)
                .whenComplete((topics, ex) -> {
                    if (ex == null) {
                        log.info("get owned topic list when onLoad bundle {}, topic size {} ", bundle, topics.size());
                        for (String topic : topics) {
                            TopicName name = TopicName.get(topic);
                            // already filtered namespace, check the local name without partition
                            if (Topic.GROUP_METADATA_TOPIC_NAME.equals(getKafkaTopicNameFromPulsarTopicname(name))) {
                                checkState(name.isPartitioned(),
                                    "OffsetTopic should be partitioned in onLoad, but get " + name);

                                if (log.isDebugEnabled()) {
                                    log.debug("New offset partition load:  {}, broker: {}",
                                        name, service.pulsar().getBrokerServiceUrl());
                                }
                                groupCoordinator.handleGroupImmigration(name.getPartitionIndex());
                            }
                        }
                    } else {
                        log.error("Failed to get owned topic list for "
                            + "OffsetAndTopicListener when triggering on-loading bundle {}.",
                            bundle, ex);
                    }
                });
        }

        @Override
        public void unLoad(NamespaceBundle bundle) {
            if (log.isDebugEnabled()) {
                log.debug("[{}] unLoad bundle: {}", brokerUrl, bundle);
            }
            // 1. get partitions owned by this pulsar service.
            // 2. remove partitions by groupCoordinator.handleGroupEmigration.
            service.pulsar().getNamespaceService().getOwnedTopicListForNamespaceBundle(bundle)
                .whenComplete((topics, ex) -> {
                    if (ex == null) {
                        log.info("get owned topic list when unLoad bundle {}, topic size {} ", bundle, topics.size());
                        for (String topic : topics) {
                            TopicName name = TopicName.get(topic);

                            // already filtered namespace, check the local name without partition
                            if (Topic.GROUP_METADATA_TOPIC_NAME.equals(getKafkaTopicNameFromPulsarTopicname(name))) {
                                checkState(name.isPartitioned(),
                                    "OffsetTopic should be partitioned in unLoad, but get " + name);

                                if (log.isDebugEnabled()) {
                                    log.debug("Offset partition unload:  {}, broker: {}",
                                        name, service.pulsar().getBrokerServiceUrl());
                                }
                                groupCoordinator.handleGroupEmigration(name.getPartitionIndex());
                            }
                        }
                    } else {
                        log.error("Failed to get owned topic list for "
                            + "OffsetAndTopicListener when triggering un-loading bundle {}.",
                            bundle, ex);
                    }
                });
        }

        // verify that this bundle is served by this broker,
        // and namespace is related to kafka metadata namespace
        @Override
        public boolean test(NamespaceBundle namespaceBundle) {
            return namespaceBundle.getNamespaceObject().equals(kafkaMetaNs)
                    || namespaceBundle.getNamespaceObject().equals(kafkaTopicNs);
        }

    }


    @Override
    public String protocolName() {
        return PROTOCOL_NAME;
    }

    @Override
    public boolean accept(String protocol) {
        return PROTOCOL_NAME.equals(protocol.toLowerCase());
    }

    @Override
    public void initialize(ServiceConfiguration conf) throws Exception {
        // init config
        if (conf instanceof KafkaServiceConfiguration) {
            // in unit test, passed in conf will be KafkaServiceConfiguration
            kafkaConfig = (KafkaServiceConfiguration) conf;
        } else {
            // when loaded with PulsarService as NAR, `conf` will be type of ServiceConfiguration
            kafkaConfig = ConfigurationUtils.create(conf.getProperties(), KafkaServiceConfiguration.class);

            // some of the configs value in conf.properties may not updated.
            // So need to get latest value from conf itself
            kafkaConfig.setAdvertisedAddress(conf.getAdvertisedAddress());
            kafkaConfig.setBindAddress(conf.getBindAddress());
        }
        KopTopic.initialize(kafkaConfig.getKafkaTenant() + "/" + kafkaConfig.getKafkaNamespace());

        // Validate the namespaces
        for (String fullNamespace : kafkaConfig.getKopAllowedNamespaces()) {
            final String[] tokens = fullNamespace.split("/");
            if (tokens.length != 2) {
                throw new IllegalArgumentException(
                        "Invalid namespace '" + fullNamespace + "' in kopAllowedNamespaces config");
            }
<<<<<<< HEAD
            NamespaceName.validateNamespaceName(tokens[0].replace(KafkaServiceConfiguration.TENANT_PLACEHOLDER, kafkaConfig.getKafkaTenant()),
=======
            NamespaceName.validateNamespaceName(
                    tokens[0].replace(KafkaServiceConfiguration.TENANT_PLACEHOLDER, kafkaConfig.getKafkaTenant()),
>>>>>>> f38c2f8d
                    tokens[1].replace("*", kafkaConfig.getKafkaNamespace()));
        }

        statsProvider = new PrometheusMetricsProvider();
        rootStatsLogger = statsProvider.getStatsLogger("");
        scopeStatsLogger = rootStatsLogger.scope(SERVER_SCOPE);
    }

    // This method is called after initialize
    @Override
    public String getProtocolDataToAdvertise() {
        return kafkaConfig.getKafkaAdvertisedListeners();
    }

    @Override
    public void start(BrokerService service) {
        brokerService = service;
        kopBrokerLookupManager = new KopBrokerLookupManager(
                brokerService.getPulsar(), false,
                kafkaConfig.getKafkaAdvertisedListeners());

        log.info("Starting KafkaProtocolHandler, kop version is: '{}'", KopVersion.getVersion());
        log.info("Git Revision {}", KopVersion.getGitSha());
        log.info("Built by {} on {} at {}",
            KopVersion.getBuildUser(),
            KopVersion.getBuildHost(),
            KopVersion.getBuildTime());

        // Currently each time getMetadataCache() is called, a new MetadataCache<T> instance will be created, even for
        // the same type. So we must reuse the same MetadataCache<LocalBrokerData> to avoid creating a lot of instances.
        localBrokerDataCache = brokerService.pulsar().getLocalMetadataStore().getMetadataCache(LocalBrokerData.class);

        ZooKeeperUtils.tryCreatePath(brokerService.pulsar().getZkClient(),
                kafkaConfig.getGroupIdZooKeeperPath(), new byte[0]);

        ZooKeeperUtils.tryCreatePath(brokerService.pulsar().getZkClient(),
                KopEventManager.getKopPath(), new byte[0]);

        ZooKeeperUtils.tryCreatePath(brokerService.pulsar().getZkClient(),
                KopEventManager.getDeleteTopicsPath(), new byte[0]);

        PulsarAdmin pulsarAdmin;
        try {
            pulsarAdmin = brokerService.getPulsar().getAdminClient();
            adminManager = new AdminManager(pulsarAdmin, kafkaConfig);
        } catch (PulsarServerException e) {
            log.error("Failed to get pulsarAdmin", e);
            throw new IllegalStateException(e);
        }

        LOOKUP_CLIENT_MAP.put(brokerService.pulsar(), new LookupClient(brokerService.pulsar(), kafkaConfig));
        offsetTopicClient = new SystemTopicClient(brokerService.pulsar(), kafkaConfig);

        brokerService.pulsar()
                .getNamespaceService()
                .addNamespaceBundleOwnershipListener(
                        new CacheInvalidator(brokerService));

        // initialize default Group Coordinator
        getGroupCoordinator(kafkaConfig.getKafkaMetadataTenant());

        // init KopEventManager
        kopEventManager = new KopEventManager(adminManager,
                brokerService.getPulsar().getLocalMetadataStore(),
                scopeStatsLogger,
                groupCoordinatorsByTenant);
        kopEventManager.start();

        if (kafkaConfig.isEnableTransactionCoordinator()) {
            getTransactionCoordinator(kafkaConfig.getKafkaMetadataTenant());
        }

        Configuration conf = new PropertiesConfiguration();
        conf.addProperty("prometheusStatsLatencyRolloverSeconds",
            kafkaConfig.getKopPrometheusStatsLatencyRolloverSeconds());
        statsProvider.start(conf);
        brokerService.pulsar().addPrometheusRawMetricsProvider(statsProvider);

        schemaRegistryManager = new SchemaRegistryManager(kafkaConfig, brokerService.getPulsar(),
                brokerService.getAuthenticationService());
    }

    private TransactionCoordinator createAndBootTransactionCoordinator(String tenant) {
        log.info("createAndBootTransactionCoordinator {}", tenant);
        final ClusterData clusterData = ClusterData.builder()
                .serviceUrl(brokerService.getPulsar().getWebServiceAddress())
                .serviceUrlTls(brokerService.getPulsar().getWebServiceAddressTls())
                .brokerServiceUrl(brokerService.getPulsar().getBrokerServiceUrl())
                .brokerServiceUrlTls(brokerService.getPulsar().getBrokerServiceUrlTls())
                .build();

        try {
            return initTransactionCoordinator(tenant, brokerService.getPulsar().getAdminClient(), clusterData);
        } catch (Exception e) {
            log.error("Initialized transaction coordinator failed.", e);
            throw new IllegalStateException(e);
        }
    }

    private GroupCoordinator createAndBootGroupCoordinator(String tenant) {
        log.info("createAndBootGroupCoordinator {}", tenant);
        final ClusterData clusterData = ClusterData.builder()
                .serviceUrl(brokerService.getPulsar().getWebServiceAddress())
                .serviceUrlTls(brokerService.getPulsar().getWebServiceAddressTls())
                .brokerServiceUrl(brokerService.getPulsar().getBrokerServiceUrl())
                .brokerServiceUrlTls(brokerService.getPulsar().getBrokerServiceUrlTls())
                .build();

        GroupCoordinator groupCoordinator;
        try {

            MetadataUtils.createOffsetMetadataIfMissing(tenant, brokerService.getPulsar().getAdminClient(),
                    clusterData, kafkaConfig);

            // init and start group coordinator
            groupCoordinator = startGroupCoordinator(tenant, offsetTopicClient);

            // and listener for Offset topics load/unload
            brokerService.pulsar()
                    .getNamespaceService()
                    .addNamespaceBundleOwnershipListener(
                            new OffsetAndTopicListener(brokerService, tenant, kafkaConfig, groupCoordinator));
        } catch (Exception e) {
            log.error("Failed to create offset metadata", e);
            throw new IllegalStateException(e);
        }

        // init kafka namespaces
        try {
            MetadataUtils.createKafkaNamespaceIfMissing(brokerService.getPulsar().getAdminClient(),
                    clusterData, kafkaConfig);
        } catch (Exception e) {
            // no need to throw exception since we can create kafka namespace later
            log.warn("init kafka failed, need to create it manually later", e);
        }

        return groupCoordinator;
    }

    // this is called after initialize, and with kafkaConfig, brokerService all set.
    @Override
    public Map<InetSocketAddress, ChannelInitializer<SocketChannel>> newChannelInitializers() {
        checkState(kafkaConfig != null);
        checkState(brokerService != null);

        try {
            ImmutableMap.Builder<InetSocketAddress, ChannelInitializer<SocketChannel>> builder =
                    ImmutableMap.<InetSocketAddress, ChannelInitializer<SocketChannel>>builder();

            EndPoint.parseListeners(kafkaConfig.getListeners(), kafkaConfig.getKafkaProtocolMap()).
                    forEach((listener, endPoint) -> {
                switch (endPoint.getSecurityProtocol()) {
                    case PLAINTEXT:
                    case SASL_PLAINTEXT:
                        builder.put(endPoint.getInetAddress(), new KafkaChannelInitializer(brokerService.getPulsar(),
                                kafkaConfig, this, adminManager, false,
                                endPoint, scopeStatsLogger, localBrokerDataCache));
                        break;
                    case SSL:
                    case SASL_SSL:
                        builder.put(endPoint.getInetAddress(), new KafkaChannelInitializer(brokerService.getPulsar(),
                                kafkaConfig, this, adminManager, true,
                                endPoint, scopeStatsLogger, localBrokerDataCache));
                        break;
                    default:
                }
            });

            Optional<SchemaRegistryChannelInitializer> schemaRegistryChannelInitializer = schemaRegistryManager.build();
            if (schemaRegistryChannelInitializer.isPresent()) {
                builder.put(schemaRegistryManager.getAddress(), schemaRegistryChannelInitializer.get());
            }

            return builder.build();
        } catch (Exception e){
            log.error("KafkaProtocolHandler newChannelInitializers failed with ", e);
            return null;
        }
    }

    @Override
    public void close() {
        Optional.ofNullable(LOOKUP_CLIENT_MAP.remove(brokerService.pulsar())).ifPresent(LookupClient::close);
        offsetTopicClient.close();
        adminManager.shutdown();

        groupCoordinatorsByTenant.values().forEach(GroupCoordinator::shutdown);
        kopEventManager.close();

        KafkaTopicManager.LOOKUP_CACHE.clear();
        KopBrokerLookupManager.clear();
        KafkaTopicManager.cancelCursorExpireTask();
        KafkaTopicConsumerManagerCache.getInstance().close();
        KafkaTopicManager.getReferences().clear();
        KafkaTopicManager.getTopics().clear();
        statsProvider.stop();
    }

    @VisibleForTesting
    protected GroupCoordinator startGroupCoordinator(String tenant, SystemTopicClient client) {
        GroupConfig groupConfig = new GroupConfig(
            kafkaConfig.getGroupMinSessionTimeoutMs(),
            kafkaConfig.getGroupMaxSessionTimeoutMs(),
            kafkaConfig.getGroupInitialRebalanceDelayMs()
        );

        String topicName = tenant + "/" + kafkaConfig.getKafkaMetadataNamespace()
                + "/" + Topic.GROUP_METADATA_TOPIC_NAME;

        PulsarAdmin pulsarAdmin;
        int offsetTopicNumPartitions;
        try {
            pulsarAdmin = brokerService.getPulsar().getAdminClient();
            offsetTopicNumPartitions = pulsarAdmin.topics().getPartitionedTopicMetadata(topicName).partitions;
            if (offsetTopicNumPartitions == 0) {
                log.error("Offset topic should not be a non-partitioned topic.");
                throw new IllegalStateException("Offset topic should not be a non-partitioned topic.");
            }
        }  catch (PulsarServerException | PulsarAdminException e) {
            log.error("Failed to get offset topic partition metadata .", e);
            throw new IllegalStateException(e);
        }


        OffsetConfig offsetConfig = OffsetConfig.builder()
            .offsetsTopicName(topicName)
            .offsetsTopicNumPartitions(offsetTopicNumPartitions)
            .offsetsTopicCompressionType(CompressionType.valueOf(kafkaConfig.getOffsetsTopicCompressionCodec()))
            .maxMetadataSize(kafkaConfig.getOffsetMetadataMaxSize())
            .offsetsRetentionCheckIntervalMs(kafkaConfig.getOffsetsRetentionCheckIntervalMs())
            .offsetsRetentionMs(TimeUnit.MINUTES.toMillis(kafkaConfig.getOffsetsRetentionMinutes()))
            .build();

        GroupCoordinator groupCoordinator = GroupCoordinator.of(
            client,
            groupConfig,
            offsetConfig,
            SystemTimer.builder()
                .executorName("group-coordinator-timer")
                .build(),
            Time.SYSTEM
        );
        // always enable metadata expiration
        groupCoordinator.startup(true);

        return groupCoordinator;
    }

    public TransactionCoordinator initTransactionCoordinator(String tenant, PulsarAdmin pulsarAdmin,
                                                             ClusterData clusterData) throws Exception {
        TransactionConfig transactionConfig = TransactionConfig.builder()
                .transactionLogNumPartitions(kafkaConfig.getTxnLogTopicNumPartitions())
                .transactionMetadataTopicName(MetadataUtils.constructTxnLogTopicBaseName(tenant, kafkaConfig))
                .build();

        MetadataUtils.createTxnMetadataIfMissing(tenant, pulsarAdmin, clusterData, kafkaConfig);

        TransactionCoordinator transactionCoordinator = TransactionCoordinator.of(
                transactionConfig,
                kafkaConfig.getBrokerId(),
                brokerService.getPulsar().getLocalMetadataStore(),
                kopBrokerLookupManager);

        loadTxnLogTopics(tenant, transactionCoordinator);

        transactionCoordinator.startup().get();

        return transactionCoordinator;
    }

    /**
     * This method discovers ownership of offset topic partitions and attempts to load offset topics
     * assigned to this broker.
     */
    private void loadTxnLogTopics(String tenant, TransactionCoordinator txnCoordinator) throws Exception {
        Lookup lookupService = brokerService.pulsar().getAdminClient().lookups();
        String currentBroker = brokerService.pulsar().getBrokerServiceUrl();
        String topicBase = MetadataUtils.constructTxnLogTopicBaseName(tenant, kafkaConfig);
        int numPartitions = kafkaConfig.getTxnLogTopicNumPartitions();

        Map<String, List<Integer>> mapBrokerToPartition = new HashMap<>();

        for (int i = 0; i < numPartitions; i++) {
            String broker = lookupService.lookupTopic(topicBase + PARTITIONED_TOPIC_SUFFIX + i);
            mapBrokerToPartition.putIfAbsent(broker, new ArrayList<>());
            mapBrokerToPartition.get(broker).add(i);
        }

        mapBrokerToPartition.forEach(
                (key, value) -> log.info("Discovered broker: {} owns txn log topic partitions: {} ", key, value));

        List<Integer> partitionsOwnedByCurrentBroker = mapBrokerToPartition.get(currentBroker);

        if (null != partitionsOwnedByCurrentBroker && !partitionsOwnedByCurrentBroker.isEmpty()) {
            List<CompletableFuture<Void>> lists = partitionsOwnedByCurrentBroker.stream().map(
                (partition) -> txnCoordinator.loadTransactionMetadata(partition)).collect(Collectors.toList());

            FutureUtil.waitForAll(lists).get();
        } else {
            log.info("Current broker: {} does not own any of the txn log topic partitions", currentBroker);
        }
    }

    public static @NonNull LookupClient getLookupClient(final PulsarService pulsarService) {
        return LOOKUP_CLIENT_MAP.computeIfAbsent(pulsarService, ignored -> new LookupClient(pulsarService));
    }

}<|MERGE_RESOLUTION|>--- conflicted
+++ resolved
@@ -307,12 +307,8 @@
                 throw new IllegalArgumentException(
                         "Invalid namespace '" + fullNamespace + "' in kopAllowedNamespaces config");
             }
-<<<<<<< HEAD
-            NamespaceName.validateNamespaceName(tokens[0].replace(KafkaServiceConfiguration.TENANT_PLACEHOLDER, kafkaConfig.getKafkaTenant()),
-=======
             NamespaceName.validateNamespaceName(
                     tokens[0].replace(KafkaServiceConfiguration.TENANT_PLACEHOLDER, kafkaConfig.getKafkaTenant()),
->>>>>>> f38c2f8d
                     tokens[1].replace("*", kafkaConfig.getKafkaNamespace()));
         }
 
