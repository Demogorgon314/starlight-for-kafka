--- conflicted
+++ resolved
@@ -38,10 +38,7 @@
     <!-- dependencies -->
     <jackson.version>2.12.1</jackson.version>
     <kafka.version>2.0.0</kafka.version>
-<<<<<<< HEAD
-=======
     <log4j2.version>2.15.0</log4j2.version>
->>>>>>> 4c6c1391
     <lombok.version>1.18.4</lombok.version>
     <mockito.version>2.22.0</mockito.version>
     <pulsar.group.id>com.datastax.oss</pulsar.group.id>
@@ -183,7 +180,6 @@
         <version>${spotbugs-annotations.version}</version>
       </dependency>
 
-<<<<<<< HEAD
       <dependency>
         <groupId>org.testng</groupId>
         <artifactId>testng</artifactId>
@@ -195,7 +191,13 @@
         <artifactId>mockito-core</artifactId>
         <version>${mockito.version}</version>
       </dependency>
-=======
+
+      <dependency>
+        <groupId>org.awaitility</groupId>
+        <artifactId>awaitility</artifactId>
+        <version>${awaitility.version}</version>
+      </dependency>
+  </dependencyManagenent>
   <dependencies>
     <!-- provided dependencies (available at compilation and test classpths and *NOT* packaged) -->
     <dependency>
@@ -348,15 +350,6 @@
       <scope>test</scope>
     </dependency>
   </dependencies>
->>>>>>> 4c6c1391
-
-      <dependency>
-        <groupId>org.awaitility</groupId>
-        <artifactId>awaitility</artifactId>
-        <version>${awaitility.version}</version>
-      </dependency>
-    </dependencies>
-  </dependencyManagement>
   
   <build>
     <pluginManagement>
