--- conflicted
+++ resolved
@@ -49,13 +49,10 @@
       <artifactId>kafka-2-8</artifactId>
       <version>2.9.0-SNAPSHOT</version>
     </dependency>
-<<<<<<< HEAD
-=======
     <dependency>
       <groupId>io.streamnative.pulsar.handlers</groupId>
       <artifactId>kafka-3-0</artifactId>
       <version>2.9.0-SNAPSHOT</version>
     </dependency>
->>>>>>> 01698e52
   </dependencies>
 </project>