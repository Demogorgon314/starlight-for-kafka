--- conflicted
+++ resolved
@@ -15,10 +15,7 @@
 
 import static com.google.common.base.Preconditions.checkArgument;
 import static com.google.common.base.Preconditions.checkState;
-<<<<<<< HEAD
-=======
 import static io.streamnative.pulsar.handlers.kop.KafkaServiceConfiguration.TENANT_ALLNAMESPACES_PLACEHOLDER;
->>>>>>> f38c2f8d
 import static io.streamnative.pulsar.handlers.kop.KafkaServiceConfiguration.TENANT_PLACEHOLDER;
 import static io.streamnative.pulsar.handlers.kop.KopServerStats.BYTES_IN;
 import static io.streamnative.pulsar.handlers.kop.KopServerStats.MESSAGE_IN;
@@ -506,11 +503,6 @@
                 || partitionedTopicName.endsWith("/" + TRANSACTION_STATE_TOPIC_NAME);
     }
 
-<<<<<<< HEAD
-    private static final String POLICY_ROOT = "/admin/policies/";
-
-=======
->>>>>>> f38c2f8d
     private static String path(String... parts) {
         StringBuilder sb = new StringBuilder();
         sb.append(POLICY_ROOT);
@@ -518,54 +510,34 @@
         return sb.toString();
     }
 
-    private CompletableFuture<Set<String>> expandAllowedNamespaces(Set<String> allowedNamespaces) {
-        String currentTenant = getCurrentTenant(kafkaConfig.getKafkaTenant());
-<<<<<<< HEAD
-=======
-        return expandAllowedNamespaces(allowedNamespaces, currentTenant, pulsarService);
+    CompletableFuture<Set<String>> expandAllowedNamespaces(Set<String> allowedNamespaces) {
+        return expandAllowedNamespaces(allowedNamespaces, getCurrentTenant(), pulsarService);
     }
 
     @VisibleForTesting
     static CompletableFuture<Set<String>> expandAllowedNamespaces(Set<String> allowedNamespaces,
                                                                   String currentTenant,
                                                                   PulsarService pulsarService) {
->>>>>>> f38c2f8d
         Set<String> result = new CopyOnWriteArraySet<>();
         List<CompletableFuture<?>> results = new ArrayList<>();
         for (String namespaceTemplate : allowedNamespaces) {
             String namespace = namespaceTemplate.replace(TENANT_PLACEHOLDER, currentTenant);
-<<<<<<< HEAD
-            if (!namespace.endsWith("/*")) {
-=======
             if (!namespace.endsWith("/" + TENANT_ALLNAMESPACES_PLACEHOLDER)) {
->>>>>>> f38c2f8d
                 result.add(namespace);
                 results.add(CompletableFuture.completedFuture(namespace));
             } else {
                 int slash = namespace.lastIndexOf('/');
-<<<<<<< HEAD
                 if (slash > 0) {
                     String tenant = namespace.substring(0, slash);
                     results.add(pulsarService.getPulsarResources()
                             .getNamespaceResources()
                             .getChildrenAsync(path(tenant))
                             .thenAccept(children -> {
-                                for (String ns : children) {
-                                    result.add(ns);
-                                }
+                                children.forEach(ns -> {
+                                    result.add(tenant + "/" + ns);
+                                });
                             }));
                 }
-=======
-                String tenant = namespace.substring(0, slash);
-                results.add(pulsarService.getPulsarResources()
-                        .getNamespaceResources()
-                        .getChildrenAsync(path(tenant))
-                        .thenAccept(children -> {
-                            children.forEach(ns -> {
-                                result.add(tenant + "/" + ns);
-                            });
-                        }));
->>>>>>> f38c2f8d
             }
         }
         return CompletableFuture
@@ -582,12 +554,8 @@
     private CompletableFuture<Map<String, List<TopicName>>> getAllTopicsAsync() {
         CompletableFuture<Map<String, List<TopicName>>> topicMapFuture = new CompletableFuture<>();
         final Map<String, List<TopicName>> topicMap = new ConcurrentHashMap<>();
-<<<<<<< HEAD
-        final CompletableFuture<Set<String>> allowedNamespacesFuture = expandAllowedNamespaces(kafkaConfig.getKopAllowedNamespaces());
-=======
         final CompletableFuture<Set<String>> allowedNamespacesFuture =
                 expandAllowedNamespaces(kafkaConfig.getKopAllowedNamespaces());
->>>>>>> f38c2f8d
 
         allowedNamespacesFuture.thenAccept(allowedNamespaces -> {
             final AtomicInteger pendingNamespacesCount = new AtomicInteger(allowedNamespaces.size());
